<template>
  <v-dialog v-model="dialog" width="40%" max-width="60%">
    <template v-slot:activator="{ on }">
      <v-icon
          v-if="icon"
          small
          class="mr-2"
      >mdi-card-plus</v-icon>
      <v-btn v-if="!icon" color="primary" dark class="mb-2" v-on="on">{{$t("createNode.createNode")}}</v-btn>
    </template>
    <v-card>
      <v-card-title>
        <span class="headline">{{$t("createNode.formTitle")}}</span>
        <error-banner :message="errorMessage"></error-banner>
      </v-card-title>
      <v-card-text>
        <v-container>
          <v-row>
            <v-col :cols="12">
              <v-form
                  ref="form"
                  v-model="valid"
              >
                <v-autocomplete
                    v-model="metatype"
                    :rules="[v => !!v || $t('createNode.metatypeRequired')]"
                    :single-line="false"
                    :loading="metatypesLoading"
                    :items="originMetatypes"
                    :search-input.sync="originSearch"
                    item-text="name"
                    return-object
                    persistent-hint
                    required
                    clearable
                >
                  <template v-slot:label>{{$t('createNode.metatype')}} <small style="color:red" >*</small></template>
                </v-autocomplete>
                <v-col :cols="12" v-if="Object.keys(metatype).length !== 0">
                  <v-checkbox 
                    v-model="optional"
                    :label="'Show Optional Fields'"
                  ></v-checkbox>
                  <v-col :cols="12">
                    <v-data-table
                        :items="metatype.keys"
                        :disable-pagination="true"
                        :hide-default-footer="true"
                        v-if="optional === true"
                    >
                      <template v-slot:[`item`]="{ item }">
                        <v-text-field v-model="item['default_value']"><template v-slot:label>{{item["name"]}}</template></v-text-field>
                      </template>
                    </v-data-table>
                  </v-col>
                </v-col>
              </v-form>
              <p><span style="color:red">*</span> = {{$t('createNode.requiredField')}}</p>
            </v-col>
          </v-row>
        </v-container>
      </v-card-text>
      <v-card-actions>
        <v-spacer></v-spacer>
        <v-btn color="blue darken-1" text @click="dialog = false" >{{$t("createNode.cancel")}}</v-btn>
        <v-btn color="blue darken-1" text :disabled="!valid" @click="newNode()">{{$t("createNode.save")}}</v-btn>
      </v-card-actions>
    </v-card>
  </v-dialog>
</template>

<script lang="ts">
import {Component, Prop, Watch, Vue} from 'vue-property-decorator'
import {MetatypeT, PropertyT} from "@/api/types";

@Component
export default class CreateNodeDialog extends Vue {
  @Prop({required: true})
  containerID!: string;

  @Prop({required: true})
  dataSourceID!: string;

  @Prop({required: false})
  readonly icon!: boolean

  errorMessage = ""
  metatypesLoading = false
  dialog = false
  valid = false
  optional = false
  originSearch = ""
  metatype: any = {}
  propertyValue = ""
  
  property = {}
  
  properties: PropertyT[] = []
  originMetatypes: MetatypeT[] = []

  @Watch('dialog', {immediate: true})
  onDialogChange() {
    if(!this.dialog) this.reset()
  }

  @Watch('originSearch', {immediate: true})
  onOriginSearchChange(newVal: string) {
<<<<<<< HEAD
    this.$client.listMetatypes(this.containerID, {name: newVal, loadKeys: true})
=======
    this.metatypesLoading = true
    this.$client.listMetatypes(this.containerID, {name: newVal, loadKeys: 'false'})
>>>>>>> c93cde75
        .then((metatypes) => {
          this.originMetatypes = metatypes as MetatypeT[]
          this.metatypesLoading = false
        })
        .catch((e: any) => this.errorMessage = e)
  }

  @Watch('metatype', {immediate: true})
  onMetatypeSelect(){
    if (this.metatype.id !== undefined && this.metatype.id !== null)
      this.$client.listMetatypeKeys(this.containerID, this.metatype.id)
      .then((keys) => {
        this.metatype.keys = keys
      })
  }

  newNode() {
    if (this.metatype.id !== undefined && this.metatype.id !== null){
      this.setProperties()
      this.$client.createNode(this.containerID,
        {
          "container_id": this.containerID,
          "data_source_id": this.dataSourceID,
          "metatype_id": this.metatype.id,
          "properties": this.property,
        }
      )
          .then(results => {
            this.dialog = false
            this.$emit('nodeCreated', results[0])
          })
          .catch(e => this.errorMessage = this.$t('createNode.errorCreatingAPI') as string + e)
    }
  }

  // Fill the property object with values from the metatype keys before sending the createNode query
  setProperties() {
    const property: { [key: string]: any } = {}
    this.metatype.keys.forEach( (key: any) => {
      if (String(key.default_value).toLowerCase() === "true") {
        key.default_value = true
      } else if (String(key.default_value).toLowerCase() === "false" ) {
         key.default_value = false
      } else if (String(key.default_value) === "") {
        key.default_value = null
      } else if (String(key.default_value) === "null") {
        key.default_value = null
      }
      property[key.property_name] = key.default_value
    }) 
    this.property = property
  }

  reset() {
    this.metatype = {}
  }
}

</script><|MERGE_RESOLUTION|>--- conflicted
+++ resolved
@@ -105,12 +105,7 @@
 
   @Watch('originSearch', {immediate: true})
   onOriginSearchChange(newVal: string) {
-<<<<<<< HEAD
     this.$client.listMetatypes(this.containerID, {name: newVal, loadKeys: true})
-=======
-    this.metatypesLoading = true
-    this.$client.listMetatypes(this.containerID, {name: newVal, loadKeys: 'false'})
->>>>>>> c93cde75
         .then((metatypes) => {
           this.originMetatypes = metatypes as MetatypeT[]
           this.metatypesLoading = false
